<?php
/*
 * Template for admin pages
 */
?>
<!DOCTYPE html PUBLIC "-//W3C//DTD XHTML 1.0 Strict//EN" "http://www.w3.org/TR/xhtml1/DTD/xhtml1-strict.dtd">
<html xmlns="http://www.w3.org/1999/xhtml" xml:lang="en" lang="en">
	<head>
		<title>ownCloud</title>
		<meta http-equiv="Content-Type" content="text/html; charset=utf-8" />
		<link rel="shortcut icon" href="favicon.ico" />
		<?php foreach($_["cssfiles"] as $cssfile): ?>
			<link rel="stylesheet" href="<?php echo $cssfile; ?>" type="text/css" media="screen" />
		<?php endforeach; ?>
		<?php foreach($_["jsfiles"] as $jsfile): ?>
			<script type="text/javascript" src="<?php echo $jsfile; ?>"></script>
		<?php endforeach; ?>
	</head>

	<body>
		<div id="header">
			<a href="<?php echo link_to("", "index.php"); ?>" title="" id="owncloud"><img src="<?php echo image_path("", "owncloud-logo-small-white.png"); ?>" alt="ownCloud" /></a>

			<div id="user">
				<a id="user_menu_link" href="" title="">Username</a>
				<ul id="user_menu">
<<<<<<< HEAD
					<?php foreach($_["personalmenu"] as $entry ): ?>
						<li><a href="<?php echo link_to($entry["app"], $entry["file"]); ?>" title=""><?php echo $entry["name"]; ?></a></li>
					<?php endforeach; ?>
=======
					<? foreach( $_["personalmenu"] as $entry ){ ?>
						<li><a href="<? echo $entry["href"] ?>" title=""><? echo $entry["name"] ?></a></li>
					<? } ?>
>>>>>>> ab22dfde
				</ul>
			</div>
		</div>

		<div id="main">
			<div id="plugins">
				<ul>
<<<<<<< HEAD
					<?php foreach($_["navigation"] as $entry): ?>
						<li><a href="<?php echo link_to($entry["app"], $entry["file"]); ?>" title=""><?php echo $entry["name"]; ?></a></li>
					<?php endforeach; ?>
=======
					<li><a style="background-image:url(<? echo image_path( "admin", "navicon.png" ) ?>)" href="<? echo link_to( "admin", "index.php" )?>" title="">Administration</a></li>
					<li><a style="background-image:url(<? echo image_path( "", "actions/arrow-left.png" ) ?>)" href="<? echo link_to( "", "index.php" )?>" title="">Back</a></li>
>>>>>>> ab22dfde
				</ul>
			</div>

			<div id="content">
				<?php echo $_["content"]; ?>
			</div>
		</div>
	</body>
</html><|MERGE_RESOLUTION|>--- conflicted
+++ resolved
@@ -24,15 +24,9 @@
 			<div id="user">
 				<a id="user_menu_link" href="" title="">Username</a>
 				<ul id="user_menu">
-<<<<<<< HEAD
-					<?php foreach($_["personalmenu"] as $entry ): ?>
-						<li><a href="<?php echo link_to($entry["app"], $entry["file"]); ?>" title=""><?php echo $entry["name"]; ?></a></li>
+					<?php foreach($_["personalmenu"] as $entry): ?>
+						<li><a href="<?php echo $entry["href"]; ?>" title=""><?php echo $entry["name"]; ?></a></li>
 					<?php endforeach; ?>
-=======
-					<? foreach( $_["personalmenu"] as $entry ){ ?>
-						<li><a href="<? echo $entry["href"] ?>" title=""><? echo $entry["name"] ?></a></li>
-					<? } ?>
->>>>>>> ab22dfde
 				</ul>
 			</div>
 		</div>
@@ -40,14 +34,8 @@
 		<div id="main">
 			<div id="plugins">
 				<ul>
-<<<<<<< HEAD
-					<?php foreach($_["navigation"] as $entry): ?>
-						<li><a href="<?php echo link_to($entry["app"], $entry["file"]); ?>" title=""><?php echo $entry["name"]; ?></a></li>
-					<?php endforeach; ?>
-=======
-					<li><a style="background-image:url(<? echo image_path( "admin", "navicon.png" ) ?>)" href="<? echo link_to( "admin", "index.php" )?>" title="">Administration</a></li>
-					<li><a style="background-image:url(<? echo image_path( "", "actions/arrow-left.png" ) ?>)" href="<? echo link_to( "", "index.php" )?>" title="">Back</a></li>
->>>>>>> ab22dfde
+					<li><a style="background-image:url(<?php echo image_path("admin", "navicon.png"); ?>)" href="<?php echo link_to("admin", "index.php"); ?>" title="">Administration</a></li>
+					<li><a style="background-image:url(<?php echo image_path("", "actions/arrow-left.png"); ?>)" href="<?php echo link_to("", "index.php"); ?>" title="">Back</a></li>
 				</ul>
 			</div>
 
