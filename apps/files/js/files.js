Files={
	updateMaxUploadFilesize:function(response) {
		if(response === undefined) {
			return;
		}
		if(response.data !== undefined && response.data.uploadMaxFilesize !== undefined) {
			$('#max_upload').val(response.data.uploadMaxFilesize);
			$('#upload.button').attr('original-title', response.data.maxHumanFilesize);
			$('#usedSpacePercent').val(response.data.usedSpacePercent);
			Files.displayStorageWarnings();
		}
		if(response[0] === undefined) {
			return;
		}
		if(response[0].uploadMaxFilesize !== undefined) {
			$('#max_upload').val(response[0].uploadMaxFilesize);
			$('#upload.button').attr('original-title', response[0].maxHumanFilesize);
			$('#usedSpacePercent').val(response[0].usedSpacePercent);
			Files.displayStorageWarnings();
		}

	},
	isFileNameValid:function (name) {
		if (name === '.') {
			OC.Notification.show(t('files', '\'.\' is an invalid file name.'));
			return false;
		}
		if (name.length === 0) {
			OC.Notification.show(t('files', 'File name cannot be empty.'));
			return false;
		}

		// check for invalid characters
		var invalid_characters = ['\\', '/', '<', '>', ':', '"', '|', '?', '*'];
		for (var i = 0; i < invalid_characters.length; i++) {
			if (name.indexOf(invalid_characters[i]) !== -1) {
				OC.Notification.show(t('files', "Invalid name, '\\', '/', '<', '>', ':', '\"', '|', '?' and '*' are not allowed."));
				return false;
			}
		}
		OC.Notification.hide();
		return true;
	},
	displayStorageWarnings: function() {
		if (!OC.Notification.isHidden()) {
			return;
		}

		var usedSpacePercent = $('#usedSpacePercent').val();
		if (usedSpacePercent > 98) {
			OC.Notification.show(t('files', 'Your storage is full, files can not be updated or synced anymore!'));
			return;
		}
		if (usedSpacePercent > 90) {
			OC.Notification.show(t('files', 'Your storage is almost full ({usedSpacePercent}%)', {usedSpacePercent: usedSpacePercent}));
		}
	},

	displayEncryptionWarning: function() {

		if (!OC.Notification.isHidden()) {
			return;
		}

		var encryptedFiles = $('#encryptedFiles').val();
		if (encryptedFiles === '1') {
			OC.Notification.show(t('files_encryption', 'Encryption was disabled but your files are still encrypted. Please go to your personal settings to decrypt your files.'));
			return;
		}
	},

	setupDragAndDrop: function(){
		var $fileList = $('#fileList');

		//drag/drop of files
		$fileList.find('tr td.filename').each(function(i,e){
			if ($(e).parent().data('permissions') & OC.PERMISSION_DELETE) {
				$(e).draggable(dragOptions);
			}
		});

		$fileList.find('tr[data-type="dir"] td.filename').each(function(i,e){
			if ($(e).parent().data('permissions') & OC.PERMISSION_CREATE){
				$(e).droppable(folderDropOptions);
			}
		});
	},

	lastWidth: 0,

	initBreadCrumbs: function () {
		Files.lastWidth = 0;
		Files.breadcrumbs = [];

		// initialize with some extra space
		Files.breadcrumbsWidth = 64;
		if ( document.getElementById("navigation") ) {
			Files.breadcrumbsWidth += $('#navigation').get(0).offsetWidth;
		}
		Files.hiddenBreadcrumbs = 0;

		$.each($('.crumb'), function(index, breadcrumb) {
			Files.breadcrumbs[index] = breadcrumb;
			Files.breadcrumbsWidth += $(breadcrumb).get(0).offsetWidth;
		});

		$.each($('#controls .actions>div'), function(index, action) {
			Files.breadcrumbsWidth += $(action).get(0).offsetWidth;
		});

		// event handlers for breadcrumb items
		$('#controls .crumb a').on('click', onClickBreadcrumb);
	},

	resizeBreadcrumbs: function (width, firstRun) {
		if (width != Files.lastWidth) {
			if ((width < Files.lastWidth || firstRun) && width < Files.breadcrumbsWidth) {
				if (Files.hiddenBreadcrumbs == 0) {
					Files.breadcrumbsWidth -= $(Files.breadcrumbs[1]).get(0).offsetWidth;
					$(Files.breadcrumbs[1]).find('a').hide();
					$(Files.breadcrumbs[1]).append('<span>...</span>');
					Files.breadcrumbsWidth += $(Files.breadcrumbs[1]).get(0).offsetWidth;
					Files.hiddenBreadcrumbs = 2;
				}
				var i = Files.hiddenBreadcrumbs;
				while (width < Files.breadcrumbsWidth && i > 1 && i < Files.breadcrumbs.length - 1) {
					Files.breadcrumbsWidth -= $(Files.breadcrumbs[i]).get(0).offsetWidth;
					$(Files.breadcrumbs[i]).hide();
					Files.hiddenBreadcrumbs = i;
					i++
				}
			} else if (width > Files.lastWidth && Files.hiddenBreadcrumbs > 0) {
				var i = Files.hiddenBreadcrumbs;
				while (width > Files.breadcrumbsWidth && i > 0) {
					if (Files.hiddenBreadcrumbs == 1) {
						Files.breadcrumbsWidth -= $(Files.breadcrumbs[1]).get(0).offsetWidth;
						$(Files.breadcrumbs[1]).find('span').remove();
						$(Files.breadcrumbs[1]).find('a').show();
						Files.breadcrumbsWidth += $(Files.breadcrumbs[1]).get(0).offsetWidth;
					} else {
						$(Files.breadcrumbs[i]).show();
						Files.breadcrumbsWidth += $(Files.breadcrumbs[i]).get(0).offsetWidth;
						if (Files.breadcrumbsWidth > width) {
							Files.breadcrumbsWidth -= $(Files.breadcrumbs[i]).get(0).offsetWidth;
							$(Files.breadcrumbs[i]).hide();
							break;
						}
					}
					i--;
					Files.hiddenBreadcrumbs = i;
				}
			}
			Files.lastWidth = width;
		}
	}
};
$(document).ready(function() {
	// FIXME: workaround for trashbin app
	if (window.trashBinApp){
		return;
	}
	Files.displayEncryptionWarning();
	Files.bindKeyboardShortcuts(document, jQuery);

	FileList.postProcessList();
	Files.setupDragAndDrop();

	$('#file_action_panel').attr('activeAction', false);

	$('div.crumb:not(.last)').droppable(crumbDropOptions);
	$('ul#apps>li:first-child').data('dir','');
	if($('div.crumb').length){
		$('ul#apps>li:first-child').droppable(crumbDropOptions);
	}

	// Triggers invisible file input
	$('#upload a').on('click', function() {
		$(this).parent().children('#file_upload_start').trigger('click');
		return false;
	});

	// Trigger cancelling of file upload
	$('#uploadprogresswrapper .stop').on('click', function() {
		OC.Upload.cancelUploads();
		procesSelection();
	});

	// Show trash bin
	$('#trash').on('click', function() {
		window.location=OC.filePath('files_trashbin', '', 'index.php');
	});

	var lastChecked;

	// Sets the file link behaviour :
	$('#fileList').on('click','td.filename a',function(event) {
		if (event.ctrlKey || event.shiftKey) {
			event.preventDefault();
			if (event.shiftKey) {
				var last = $(lastChecked).parent().parent().prevAll().length;
				var first = $(this).parent().parent().prevAll().length;
				var start = Math.min(first, last);
				var end = Math.max(first, last);
				var rows = $(this).parent().parent().parent().children('tr');
				for (var i = start; i < end; i++) {
					$(rows).each(function(index) {
						if (index === i) {
							var checkbox = $(this).children().children('input:checkbox');
							$(checkbox).attr('checked', 'checked');
							$(checkbox).parent().parent().addClass('selected');
						}
					});
				}
			}
			var checkbox = $(this).parent().children('input:checkbox');
			lastChecked = checkbox;
			if ($(checkbox).attr('checked')) {
				$(checkbox).removeAttr('checked');
				$(checkbox).parent().parent().removeClass('selected');
				$('#select_all').removeAttr('checked');
			} else {
				$(checkbox).attr('checked', 'checked');
				$(checkbox).parent().parent().toggleClass('selected');
				var selectedCount=$('td.filename input:checkbox:checked').length;
				if (selectedCount === $('td.filename input:checkbox').length) {
					$('#select_all').attr('checked', 'checked');
				}
			}
			procesSelection();
		} else {
			var filename=$(this).parent().parent().attr('data-file');
			var tr=$('tr').filterAttr('data-file',filename);
			var renaming=tr.data('renaming');
			if(!renaming && !FileList.isLoading(filename)){
				FileActions.currentFile = $(this).parent();
				var mime=FileActions.getCurrentMimeType();
				var type=FileActions.getCurrentType();
				var permissions = FileActions.getCurrentPermissions();
				var action=FileActions.getDefault(mime,type, permissions);
				if(action){
					event.preventDefault();
					action(filename);
				}
			}
		}

	});

	// Sets the select_all checkbox behaviour :
	$('#select_all').click(function() {
		if($(this).attr('checked')){
			// Check all
			$('td.filename input:checkbox').attr('checked', true);
			$('td.filename input:checkbox').parent().parent().addClass('selected');
		}else{
			// Uncheck all
			$('td.filename input:checkbox').attr('checked', false);
			$('td.filename input:checkbox').parent().parent().removeClass('selected');
		}
		procesSelection();
	});

	$('#fileList').on('change', 'td.filename input:checkbox',function(event) {
		if (event.shiftKey) {
			var last = $(lastChecked).parent().parent().prevAll().length;
			var first = $(this).parent().parent().prevAll().length;
			var start = Math.min(first, last);
			var end = Math.max(first, last);
			var rows = $(this).parent().parent().parent().children('tr');
			for (var i = start; i < end; i++) {
				$(rows).each(function(index) {
					if (index === i) {
						var checkbox = $(this).children().children('input:checkbox');
						$(checkbox).attr('checked', 'checked');
						$(checkbox).parent().parent().addClass('selected');
					}
				});
			}
		}
		var selectedCount=$('td.filename input:checkbox:checked').length;
		$(this).parent().parent().toggleClass('selected');
		if(!$(this).attr('checked')){
			$('#select_all').attr('checked',false);
		}else{
			if(selectedCount === $('td.filename input:checkbox').length){
				$('#select_all').attr('checked',true);
			}
		}
		procesSelection();
	});

	$('.download').click('click',function(event) {
		var files=getSelectedFiles('name');
		var fileslist = JSON.stringify(files);
		var dir=$('#dir').val()||'/';
		OC.Notification.show(t('files','Your download is being prepared. This might take some time if the files are big.'));
		// use special download URL if provided, e.g. for public shared files
		if ( (downloadURL = document.getElementById("downloadURL")) ) {
			window.location=downloadURL.value+"&download&files="+encodeURIComponent(fileslist);
		} else {
			window.location=OC.filePath('files', 'ajax', 'download.php') + '?'+ $.param({ dir: dir, files: fileslist });
		}
		return false;
	});

	$('.delete-selected').click(function(event) {
		var files=getSelectedFiles('name');
		event.preventDefault();
		FileList.do_delete(files);
		return false;
	});

	// drag&drop support using jquery.fileupload
	// TODO use OC.dialogs
	$(document).bind('drop dragover', function (e) {
			e.preventDefault(); // prevent browser from doing anything, if file isn't dropped in dropZone
	});

	//do a background scan if needed
	scanFiles();

<<<<<<< HEAD
	var lastWidth = 0;
	var breadcrumbs = [];
	var breadcrumbsWidth = 0;
	if ( document.getElementById("navigation") ) {
		breadcrumbsWidth = $('#navigation').get(0).offsetWidth;
	}
	var hiddenBreadcrumbs = 0;

	$.each($('.crumb'), function(index, breadcrumb) {
		breadcrumbs[index] = breadcrumb;
		breadcrumbsWidth += $(breadcrumb).get(0).offsetWidth;
	});


	$.each($('#controls .actions>div'), function(index, action) {
		breadcrumbsWidth += $(action).get(0).offsetWidth;
	});

	function resizeBreadcrumbs(firstRun) {
		var width = $(this).width();
		if (width !== lastWidth) {
			if ((width < lastWidth || firstRun) && width < breadcrumbsWidth) {
				if (hiddenBreadcrumbs === 0) {
					breadcrumbsWidth -= $(breadcrumbs[1]).get(0).offsetWidth;
					$(breadcrumbs[1]).find('a').hide();
					$(breadcrumbs[1]).append('<span>...</span>');
					breadcrumbsWidth += $(breadcrumbs[1]).get(0).offsetWidth;
					hiddenBreadcrumbs = 2;
				}
				var i = hiddenBreadcrumbs;
				while (width < breadcrumbsWidth && i > 1 && i < breadcrumbs.length - 1) {
					breadcrumbsWidth -= $(breadcrumbs[i]).get(0).offsetWidth;
					$(breadcrumbs[i]).hide();
					hiddenBreadcrumbs = i;
					i++;
				}
			} else if (width > lastWidth && hiddenBreadcrumbs > 0) {
				var i = hiddenBreadcrumbs;
				while (width > breadcrumbsWidth && i > 0) {
					if (hiddenBreadcrumbs === 1) {
						breadcrumbsWidth -= $(breadcrumbs[1]).get(0).offsetWidth;
						$(breadcrumbs[1]).find('span').remove();
						$(breadcrumbs[1]).find('a').show();
						breadcrumbsWidth += $(breadcrumbs[1]).get(0).offsetWidth;
					} else {
						$(breadcrumbs[i]).show();
						breadcrumbsWidth += $(breadcrumbs[i]).get(0).offsetWidth;
						if (breadcrumbsWidth > width) {
							breadcrumbsWidth -= $(breadcrumbs[i]).get(0).offsetWidth;
							$(breadcrumbs[i]).hide();
							break;
						}
					}
					i--;
					hiddenBreadcrumbs = i;
				}
			}
			lastWidth = width;
		}
	}
=======
	Files.initBreadCrumbs();
>>>>>>> 9d18e16c

	$(window).resize(function() {
		var width = $(this).width();
		Files.resizeBreadcrumbs(width, false);
	});

	var width = $(this).width();
	Files.resizeBreadcrumbs(width, true);

	// display storage warnings
	setTimeout ( "Files.displayStorageWarnings()", 100 );
	OC.Notification.setDefault(Files.displayStorageWarnings);

	// file space size sync
	function update_storage_statistics() {
		$.getJSON(OC.filePath('files','ajax','getstoragestats.php'),function(response) {
			Files.updateMaxUploadFilesize(response);
		});
	}

	// start on load - we ask the server every 5 minutes
	var update_storage_statistics_interval = 5*60*1000;
	var update_storage_statistics_interval_id = setInterval(update_storage_statistics, update_storage_statistics_interval);

	// Use jquery-visibility to de-/re-activate file stats sync
	if ($.support.pageVisibility) {
		$(document).on({
			'show.visibility': function() {
				if (!update_storage_statistics_interval_id) {
					update_storage_statistics_interval_id = setInterval(update_storage_statistics, update_storage_statistics_interval);
				}
			},
			'hide.visibility': function() {
				clearInterval(update_storage_statistics_interval_id);
				update_storage_statistics_interval_id = 0;
			}
		});
	}
});

function scanFiles(force, dir, users){
	if (!OC.currentUser) {
		return;
	}

	if(!dir){
		dir = '';
	}
	force = !!force; //cast to bool
	scanFiles.scanning = true;
	var scannerEventSource;
	if (users) {
		var usersString;
		if (users === 'all') {
			usersString = users;
		} else {
			usersString = JSON.stringify(users);
		}
		scannerEventSource = new OC.EventSource(OC.filePath('files','ajax','scan.php'),{force: force,dir: dir, users: usersString});
	} else {
		scannerEventSource = new OC.EventSource(OC.filePath('files','ajax','scan.php'),{force: force,dir: dir});
	}
	scanFiles.cancel = scannerEventSource.close.bind(scannerEventSource);
	scannerEventSource.listen('count',function(count){
		console.log(count + ' files scanned')
	});
	scannerEventSource.listen('folder',function(path){
		console.log('now scanning ' + path)
	});
	scannerEventSource.listen('done',function(count){
		scanFiles.scanning=false;
		console.log('done after ' + count + ' files');
	});
	scannerEventSource.listen('user',function(user){
		console.log('scanning files for ' + user);
	});
}
scanFiles.scanning=false;

function boolOperationFinished(data, callback) {
	result = jQuery.parseJSON(data.responseText);
	Files.updateMaxUploadFilesize(result);
	if(result.status === 'success'){
		callback.call();
	} else {
		alert(result.data.message);
	}
}

var createDragShadow = function(event){
	//select dragged file
	var isDragSelected = $(event.target).parents('tr').find('td input:first').prop('checked');
	if (!isDragSelected) {
		//select dragged file
		$(event.target).parents('tr').find('td input:first').prop('checked',true);
	}

	var selectedFiles = getSelectedFiles();

	if (!isDragSelected && selectedFiles.length == 1) {
		//revert the selection
		$(event.target).parents('tr').find('td input:first').prop('checked',false);
	}

	//also update class when we dragged more than one file
	if (selectedFiles.length > 1) {
		$(event.target).parents('tr').addClass('selected');
	}

	// build dragshadow
	var dragshadow = $('<table class="dragshadow"></table>');
	var tbody = $('<tbody></tbody>');
	dragshadow.append(tbody);

	var dir=$('#dir').val();

	$(selectedFiles).each(function(i,elem){
		var newtr = $('<tr/>').attr('data-dir', dir).attr('data-filename', elem.name);
		newtr.append($('<td/>').addClass('filename').text(elem.name));
		newtr.append($('<td/>').addClass('size').text(humanFileSize(elem.size)));
		tbody.append(newtr);
		if (elem.type === 'dir') {
			newtr.find('td.filename').attr('style','background-image:url('+OC.imagePath('core', 'filetypes/folder.png')+')');
		} else {
			var path = getPathForPreview(elem.name);
			lazyLoadPreview(path, elem.mime, function(previewpath){
				newtr.find('td.filename').attr('style','background-image:url('+previewpath+')');
			});
		}
	});

	return dragshadow;
};

//options for file drag/drop
var dragOptions={
	revert: 'invalid', revertDuration: 300,
	opacity: 0.7, zIndex: 100, appendTo: 'body', cursorAt: { left: -5, top: -5 },
	helper: createDragShadow, cursor: 'move',
	stop: function(event, ui) {
		$('#fileList tr td.filename').addClass('ui-draggable');
	}
};
// sane browsers support using the distance option
if ( $('html.ie').length === 0) {
	dragOptions['distance'] = 20;
}

var folderDropOptions={
	drop: function( event, ui ) {
		//don't allow moving a file into a selected folder
		if ($(event.target).parents('tr').find('td input:first').prop('checked') === true) {
			return false;
		}

		var target=$.trim($(this).find('.nametext').text());

		var files = ui.helper.find('tr');
		$(files).each(function(i,row){
			var dir = $(row).data('dir');
			var file = $(row).data('filename');
			$.post(OC.filePath('files', 'ajax', 'move.php'), { dir: dir, file: file, target: dir+'/'+target }, function(result) {
				if (result) {
					if (result.status === 'success') {
						//recalculate folder size
						var oldSize = $('#fileList tr').filterAttr('data-file',target).data('size');
						var newSize = oldSize + $('#fileList tr').filterAttr('data-file',file).data('size');
						$('#fileList tr').filterAttr('data-file',target).data('size', newSize);
						$('#fileList tr').filterAttr('data-file',target).find('td.filesize').text(humanFileSize(newSize));

						FileList.remove(file);
						procesSelection();
						$('#notification').hide();
					} else {
						$('#notification').hide();
						$('#notification').text(result.data.message);
						$('#notification').fadeIn();
					}
				} else {
					OC.dialogs.alert(t('Error moving file'), t('core', 'Error'));
				}
			});
		});
	},
	tolerance: 'pointer'
};

var crumbDropOptions={
	drop: function( event, ui ) {
		var target=$(this).data('dir');
		var dir=$('#dir').val();
		while(dir.substr(0,1)=='/'){//remove extra leading /'s
				dir=dir.substr(1);
		}
		dir='/'+dir;
		if(dir.substr(-1,1)!='/'){
			dir=dir+'/';
		}
		if(target==dir || target+'/'==dir){
			return;
		}
		var files = ui.helper.find('tr');
		$(files).each(function(i,row){
			var dir = $(row).data('dir');
			var file = $(row).data('filename');
			$.post(OC.filePath('files', 'ajax', 'move.php'), { dir: dir, file: file, target: target }, function(result) {
				if (result) {
					if (result.status === 'success') {
						FileList.remove(file);
						procesSelection();
						$('#notification').hide();
					} else {
						$('#notification').hide();
						$('#notification').text(result.data.message);
						$('#notification').fadeIn();
					}
				} else {
					OC.dialogs.alert(t('Error moving file'), t('core', 'Error'));
				}
			});
		});
	},
	tolerance: 'pointer'
}

function procesSelection(){
	var selected=getSelectedFiles();
	var selectedFiles=selected.filter(function(el){return el.type=='file'});
	var selectedFolders=selected.filter(function(el){return el.type=='dir'});
	if(selectedFiles.length==0 && selectedFolders.length==0) {
		$('#headerName>span.name').text(t('files','Name'));
		$('#headerSize').text(t('files','Size'));
		$('#modified').text(t('files','Modified'));
		$('table').removeClass('multiselect');
		$('.selectedActions').hide();
	}
	else {
		$('.selectedActions').show();
		var totalSize=0;
		for(var i=0;i<selectedFiles.length;i++){
			totalSize+=selectedFiles[i].size;
		};
		for(var i=0;i<selectedFolders.length;i++){
			totalSize+=selectedFolders[i].size;
		};
		$('#headerSize').text(humanFileSize(totalSize));
		var selection='';
		if(selectedFolders.length>0){
			selection += n('files', '%n folder', '%n folders', selectedFolders.length);
			if(selectedFiles.length>0){
				selection+=' & ';
			}
		}
		if(selectedFiles.length>0){
			selection += n('files', '%n file', '%n files', selectedFiles.length);
		}
		$('#headerName>span.name').text(selection);
		$('#modified').text('');
		$('table').addClass('multiselect');
	}
}

/**
 * @brief get a list of selected files
 * @param string property (option) the property of the file requested
 * @return array
 *
 * possible values for property: name, mime, size and type
 * if property is set, an array with that property for each file is returnd
 * if it's ommited an array of objects with all properties is returned
 */
function getSelectedFiles(property){
	var elements=$('td.filename input:checkbox:checked').parent().parent();
	var files=[];
	elements.each(function(i,element){
		var file={
			name:$(element).attr('data-file'),
			mime:$(element).data('mime'),
			type:$(element).data('type'),
			size:$(element).data('size')
		};
		if(property){
			files.push(file[property]);
		}else{
			files.push(file);
		}
	});
	return files;
}

function getMimeIcon(mime, ready){
	if(getMimeIcon.cache[mime]){
		ready(getMimeIcon.cache[mime]);
	}else{
		$.get( OC.filePath('files','ajax','mimeicon.php'), {mime: mime}, function(path){
			getMimeIcon.cache[mime]=path;
			ready(getMimeIcon.cache[mime]);
		});
	}
}
getMimeIcon.cache={};

function getPathForPreview(name) {
	var path = $('#dir').val() + '/' + name;
	return path;
}

function lazyLoadPreview(path, mime, ready) {
	getMimeIcon(mime,ready);
	var x = $('#filestable').data('preview-x');
	var y = $('#filestable').data('preview-y');
	var previewURL = OC.Router.generate('core_ajax_preview', {file: encodeURIComponent(path), x:x, y:y});
	$.get(previewURL, function() {
		previewURL = previewURL.replace('(','%28');
		previewURL = previewURL.replace(')','%29');
		ready(previewURL + '&reload=true');
	});
}

function getUniqueName(name){
	if($('tr').filterAttr('data-file',name).length>0){
		var parts=name.split('.');
		var extension = "";
		if (parts.length > 1) {
			extension=parts.pop();
		}
		var base=parts.join('.');
		numMatch=base.match(/\((\d+)\)/);
		var num=2;
		if(numMatch && numMatch.length>0){
			num=parseInt(numMatch[numMatch.length-1])+1;
			base=base.split('(')
			base.pop();
			base=$.trim(base.join('('));
		}
		name=base+' ('+num+')';
		if (extension) {
			name = name+'.'+extension;
		}
		return getUniqueName(name);
	}
	return name;
}

function checkTrashStatus() {
	$.post(OC.filePath('files_trashbin', 'ajax', 'isEmpty.php'), function(result){
		if (result.data.isEmpty === false) {
			$("input[type=button][id=trash]").removeAttr("disabled");
		}
	});
}

function onClickBreadcrumb(e){
	var $el = $(e.target).closest('.crumb');
	e.preventDefault();
	FileList.changeDirectory(decodeURIComponent($el.data('dir')));
}<|MERGE_RESOLUTION|>--- conflicted
+++ resolved
@@ -1,6 +1,6 @@
 Files={
 	updateMaxUploadFilesize:function(response) {
-		if(response === undefined) {
+		if(response == undefined) {
 			return;
 		}
 		if(response.data !== undefined && response.data.uploadMaxFilesize !== undefined) {
@@ -9,7 +9,7 @@
 			$('#usedSpacePercent').val(response.data.usedSpacePercent);
 			Files.displayStorageWarnings();
 		}
-		if(response[0] === undefined) {
+		if(response[0] == undefined) {
 			return;
 		}
 		if(response[0].uploadMaxFilesize !== undefined) {
@@ -25,7 +25,7 @@
 			OC.Notification.show(t('files', '\'.\' is an invalid file name.'));
 			return false;
 		}
-		if (name.length === 0) {
+		if (name.length == 0) {
 			OC.Notification.show(t('files', 'File name cannot be empty.'));
 			return false;
 		}
@@ -33,7 +33,7 @@
 		// check for invalid characters
 		var invalid_characters = ['\\', '/', '<', '>', ':', '"', '|', '?', '*'];
 		for (var i = 0; i < invalid_characters.length; i++) {
-			if (name.indexOf(invalid_characters[i]) !== -1) {
+			if (name.indexOf(invalid_characters[i]) != -1) {
 				OC.Notification.show(t('files', "Invalid name, '\\', '/', '<', '>', ':', '\"', '|', '?' and '*' are not allowed."));
 				return false;
 			}
@@ -204,7 +204,7 @@
 				var rows = $(this).parent().parent().parent().children('tr');
 				for (var i = start; i < end; i++) {
 					$(rows).each(function(index) {
-						if (index === i) {
+						if (index == i) {
 							var checkbox = $(this).children().children('input:checkbox');
 							$(checkbox).attr('checked', 'checked');
 							$(checkbox).parent().parent().addClass('selected');
@@ -222,7 +222,7 @@
 				$(checkbox).attr('checked', 'checked');
 				$(checkbox).parent().parent().toggleClass('selected');
 				var selectedCount=$('td.filename input:checkbox:checked').length;
-				if (selectedCount === $('td.filename input:checkbox').length) {
+				if (selectedCount == $('td.filename input:checkbox').length) {
 					$('#select_all').attr('checked', 'checked');
 				}
 			}
@@ -269,7 +269,7 @@
 			var rows = $(this).parent().parent().parent().children('tr');
 			for (var i = start; i < end; i++) {
 				$(rows).each(function(index) {
-					if (index === i) {
+					if (index == i) {
 						var checkbox = $(this).children().children('input:checkbox');
 						$(checkbox).attr('checked', 'checked');
 						$(checkbox).parent().parent().addClass('selected');
@@ -282,7 +282,7 @@
 		if(!$(this).attr('checked')){
 			$('#select_all').attr('checked',false);
 		}else{
-			if(selectedCount === $('td.filename input:checkbox').length){
+			if(selectedCount==$('td.filename input:checkbox').length){
 				$('#select_all').attr('checked',true);
 			}
 		}
@@ -319,70 +319,7 @@
 	//do a background scan if needed
 	scanFiles();
 
-<<<<<<< HEAD
-	var lastWidth = 0;
-	var breadcrumbs = [];
-	var breadcrumbsWidth = 0;
-	if ( document.getElementById("navigation") ) {
-		breadcrumbsWidth = $('#navigation').get(0).offsetWidth;
-	}
-	var hiddenBreadcrumbs = 0;
-
-	$.each($('.crumb'), function(index, breadcrumb) {
-		breadcrumbs[index] = breadcrumb;
-		breadcrumbsWidth += $(breadcrumb).get(0).offsetWidth;
-	});
-
-
-	$.each($('#controls .actions>div'), function(index, action) {
-		breadcrumbsWidth += $(action).get(0).offsetWidth;
-	});
-
-	function resizeBreadcrumbs(firstRun) {
-		var width = $(this).width();
-		if (width !== lastWidth) {
-			if ((width < lastWidth || firstRun) && width < breadcrumbsWidth) {
-				if (hiddenBreadcrumbs === 0) {
-					breadcrumbsWidth -= $(breadcrumbs[1]).get(0).offsetWidth;
-					$(breadcrumbs[1]).find('a').hide();
-					$(breadcrumbs[1]).append('<span>...</span>');
-					breadcrumbsWidth += $(breadcrumbs[1]).get(0).offsetWidth;
-					hiddenBreadcrumbs = 2;
-				}
-				var i = hiddenBreadcrumbs;
-				while (width < breadcrumbsWidth && i > 1 && i < breadcrumbs.length - 1) {
-					breadcrumbsWidth -= $(breadcrumbs[i]).get(0).offsetWidth;
-					$(breadcrumbs[i]).hide();
-					hiddenBreadcrumbs = i;
-					i++;
-				}
-			} else if (width > lastWidth && hiddenBreadcrumbs > 0) {
-				var i = hiddenBreadcrumbs;
-				while (width > breadcrumbsWidth && i > 0) {
-					if (hiddenBreadcrumbs === 1) {
-						breadcrumbsWidth -= $(breadcrumbs[1]).get(0).offsetWidth;
-						$(breadcrumbs[1]).find('span').remove();
-						$(breadcrumbs[1]).find('a').show();
-						breadcrumbsWidth += $(breadcrumbs[1]).get(0).offsetWidth;
-					} else {
-						$(breadcrumbs[i]).show();
-						breadcrumbsWidth += $(breadcrumbs[i]).get(0).offsetWidth;
-						if (breadcrumbsWidth > width) {
-							breadcrumbsWidth -= $(breadcrumbs[i]).get(0).offsetWidth;
-							$(breadcrumbs[i]).hide();
-							break;
-						}
-					}
-					i--;
-					hiddenBreadcrumbs = i;
-				}
-			}
-			lastWidth = width;
-		}
-	}
-=======
 	Files.initBreadCrumbs();
->>>>>>> 9d18e16c
 
 	$(window).resize(function() {
 		var width = $(this).width();
@@ -465,7 +402,7 @@
 function boolOperationFinished(data, callback) {
 	result = jQuery.parseJSON(data.responseText);
 	Files.updateMaxUploadFilesize(result);
-	if(result.status === 'success'){
+	if(result.status == 'success'){
 		callback.call();
 	} else {
 		alert(result.data.message);
@@ -515,7 +452,7 @@
 	});
 
 	return dragshadow;
-};
+}
 
 //options for file drag/drop
 var dragOptions={
@@ -525,7 +462,7 @@
 	stop: function(event, ui) {
 		$('#fileList tr td.filename').addClass('ui-draggable');
 	}
-};
+}
 // sane browsers support using the distance option
 if ( $('html.ie').length === 0) {
 	dragOptions['distance'] = 20;
@@ -568,7 +505,7 @@
 		});
 	},
 	tolerance: 'pointer'
-};
+}
 
 var crumbDropOptions={
 	drop: function( event, ui ) {
