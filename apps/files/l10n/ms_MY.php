<?php $TRANSLATIONS = array(
"No file was uploaded. Unknown error" => "Tiada fail dimuatnaik. Ralat tidak diketahui.",
"There is no error, the file uploaded with success" => "Tiada ralat berlaku, fail berjaya dimuatnaik",
"The uploaded file exceeds the MAX_FILE_SIZE directive that was specified in the HTML form" => "Saiz fail yang dimuatnaik melebihi MAX_FILE_SIZE yang ditetapkan dalam borang HTML",
"The uploaded file was only partially uploaded" => "Fail yang dimuatnaik tidak lengkap",
"No file was uploaded" => "Tiada fail dimuatnaik",
"Missing a temporary folder" => "Direktori sementara hilang",
"Failed to write to disk" => "Gagal untuk disimpan",
<<<<<<< HEAD
"Files" => "fail",
=======
"Files" => "Fail-fail",
"Share" => "Kongsi",
>>>>>>> 4ab36142
"Delete" => "Padam",
"Pending" => "Dalam proses",
"replace" => "ganti",
"cancel" => "Batal",
"Unable to upload your file as it is a directory or has 0 bytes" => "Tidak boleh memuatnaik fail anda kerana mungkin ianya direktori atau saiz fail 0 bytes",
"Upload cancelled." => "Muatnaik dibatalkan.",
"Error" => "Ralat",
"Name" => "Nama",
"Size" => "Saiz",
"Modified" => "Dimodifikasi",
"Upload" => "Muat naik",
"File handling" => "Pengendalian fail",
"Maximum upload size" => "Saiz maksimum muat naik",
"max. possible: " => "maksimum:",
"Needed for multi-file and folder downloads." => "Diperlukan untuk muatturun fail pelbagai ",
"Enable ZIP-download" => "Aktifkan muatturun ZIP",
"0 is unlimited" => "0 adalah tanpa had",
"Maximum input size for ZIP files" => "Saiz maksimum input untuk fail ZIP",
"Save" => "Simpan",
"New" => "Baru",
"Text file" => "Fail teks",
"Folder" => "Folder",
"Cancel upload" => "Batal muat naik",
"Nothing in here. Upload something!" => "Tiada apa-apa di sini. Muat naik sesuatu!",
"Download" => "Muat turun",
"Upload too large" => "Muatnaik terlalu besar",
"The files you are trying to upload exceed the maximum size for file uploads on this server." => "Fail yang cuba dimuat naik melebihi saiz maksimum fail upload server",
"Files are being scanned, please wait." => "Fail sedang diimbas, harap bersabar.",
"Current scanning" => "Imbasan semasa"
);<|MERGE_RESOLUTION|>--- conflicted
+++ resolved
@@ -6,12 +6,8 @@
 "No file was uploaded" => "Tiada fail dimuatnaik",
 "Missing a temporary folder" => "Direktori sementara hilang",
 "Failed to write to disk" => "Gagal untuk disimpan",
-<<<<<<< HEAD
-"Files" => "fail",
-=======
 "Files" => "Fail-fail",
 "Share" => "Kongsi",
->>>>>>> 4ab36142
 "Delete" => "Padam",
 "Pending" => "Dalam proses",
 "replace" => "ganti",
