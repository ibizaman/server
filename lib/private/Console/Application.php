--- conflicted
+++ resolved
@@ -55,19 +55,11 @@
 	private MemoryInfo $memoryInfo;
 
 	public function __construct(IConfig $config,
-<<<<<<< HEAD
-								IEventDispatcher $dispatcher,
-								IRequest $request,
-								LoggerInterface $logger,
-								MemoryInfo $memoryInfo) {
-		$defaults = \OC::$server->get('ThemingDefaults');
-=======
 		IEventDispatcher $dispatcher,
 		IRequest $request,
 		LoggerInterface $logger,
 		MemoryInfo $memoryInfo) {
-		$defaults = \OC::$server->getThemingDefaults();
->>>>>>> a88c1bdf
+		$defaults = \OC::$server->get('ThemingDefaults');
 		$this->config = $config;
 		$this->application = new SymfonyApplication($defaults->getName(), \OC_Util::getVersionString());
 		$this->dispatcher = $dispatcher;
