--- conflicted
+++ resolved
@@ -35,11 +35,7 @@
 	 * @param string source either a local file or string data
 	 * @return bool
 	 */
-<<<<<<< HEAD
-	function addFile($path,$source='') {
-=======
 	function addFile($path, $source='') {
->>>>>>> d1c0f2a7
 		if($source and $source[0]=='/' and file_exists($source)) {
 			$result=$this->zip->addFile($source, $path);
 		}else{
@@ -57,11 +53,7 @@
 	 * @param string dest
 	 * @return bool
 	 */
-<<<<<<< HEAD
-	function rename($source,$dest) {
-=======
 	function rename($source, $dest) {
->>>>>>> d1c0f2a7
 		$source=$this->stripPath($source);
 		$dest=$this->stripPath($dest);
 		$this->zip->renameName($source, $dest);
@@ -127,11 +119,7 @@
 	 * @param string dest
 	 * @return bool
 	 */
-<<<<<<< HEAD
-	function extractFile($path,$dest) {
-=======
 	function extractFile($path, $dest) {
->>>>>>> d1c0f2a7
 		$fp = $this->zip->getStream($path);
 		file_put_contents($dest, $fp);
 	}
@@ -170,11 +158,7 @@
 	 * @param string mode
 	 * @return resource
 	 */
-<<<<<<< HEAD
-	function getStream($path,$mode) {
-=======
 	function getStream($path, $mode) {
->>>>>>> d1c0f2a7
 		if($mode=='r' or $mode=='rb') {
 			return $this->zip->getStream($path);
 		} else {
@@ -187,11 +171,7 @@
 				$ext='';
 			}
 			$tmpFile=OCP\Files::tmpFile($ext);
-<<<<<<< HEAD
-			OC_CloseStreamWrapper::$callBacks[$tmpFile]=array($this,'writeBack');
-=======
 			OC_CloseStreamWrapper::$callBacks[$tmpFile]=array($this, 'writeBack');
->>>>>>> d1c0f2a7
 			if($this->fileExists($path)) {
 				$this->extractFile($path, $tmpFile);
 			}
