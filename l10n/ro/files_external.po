# SOME DESCRIPTIVE TITLE.
# Copyright (C) YEAR THE PACKAGE'S COPYRIGHT HOLDER
# This file is distributed under the same license as the PACKAGE package.
# 
# Translators:
<<<<<<< HEAD
# Dumitru Ursu <>, 2013.
#   <g.ciprian@osn.ro>, 2012.
=======
>>>>>>> 4ab36142
msgid ""
msgstr ""
"Project-Id-Version: ownCloud\n"
"Report-Msgid-Bugs-To: http://bugs.owncloud.org/\n"
<<<<<<< HEAD
"POT-Creation-Date: 2013-04-17 02:20+0200\n"
"PO-Revision-Date: 2013-04-17 00:22+0000\n"
=======
"POT-Creation-Date: 2013-04-27 02:16+0200\n"
"PO-Revision-Date: 2013-04-26 08:29+0000\n"
>>>>>>> 4ab36142
"Last-Translator: I Robot <owncloud-bot@tmit.eu>\n"
"Language-Team: Romanian (http://www.transifex.com/projects/p/owncloud/language/ro/)\n"
"MIME-Version: 1.0\n"
"Content-Type: text/plain; charset=UTF-8\n"
"Content-Transfer-Encoding: 8bit\n"
"Language: ro\n"
"Plural-Forms: nplurals=3; plural=(n==1?0:(((n%100>19)||((n%100==0)&&(n!=0)))?2:1));\n"

#: js/dropbox.js:7 js/dropbox.js:28 js/google.js:16 js/google.js:34
msgid "Access granted"
msgstr "Acces permis"

#: js/dropbox.js:30 js/dropbox.js:96 js/dropbox.js:102
msgid "Error configuring Dropbox storage"
msgstr "Eroare la configurarea mediului de stocare Dropbox"

#: js/dropbox.js:65 js/google.js:66
msgid "Grant access"
msgstr "Permite accesul"

#: js/dropbox.js:101
msgid "Please provide a valid Dropbox app key and secret."
msgstr "Prezintă te rog o cheie de Dropbox validă și parola"

#: js/google.js:36 js/google.js:93
msgid "Error configuring Google Drive storage"
msgstr "Eroare la configurarea mediului de stocare Google Drive"

#: lib/config.php:424
msgid ""
"<b>Warning:</b> \"smbclient\" is not installed. Mounting of CIFS/SMB shares "
"is not possible. Please ask your system administrator to install it."
msgstr "<b>Atenție:</b> \"smbclient\" nu este instalat. Montarea mediilor CIFS/SMB partajate nu este posibilă. Solicită administratorului sistemului tău să îl instaleaze."

#: lib/config.php:427
msgid ""
"<b>Warning:</b> The FTP support in PHP is not enabled or installed. Mounting"
" of FTP shares is not possible. Please ask your system administrator to "
"install it."
msgstr "<b>Atenție:</b> suportul pentru FTP în PHP nu este activat sau instalat. Montarea mediilor FPT partajate nu este posibilă. Solicită administratorului sistemului tău să îl instaleze."

<<<<<<< HEAD
=======
#: lib/config.php:437
msgid ""
"<b>Warning:</b> The Curl support in PHP is not enabled or installed. "
"Mounting of ownCloud / WebDAV or GoogleDrive is not possible. Please ask "
"your system administrator to install it."
msgstr "<b>Atentie:</b> Suportul Curl nu este pornit / instalat in configuratia PHP! Montarea ownCloud / WebDAV / GoogleDrive nu este posibila! Intrebati administratorul sistemului despre aceasta problema!"

>>>>>>> 4ab36142
#: templates/settings.php:3
msgid "External Storage"
msgstr "Stocare externă"

#: templates/settings.php:9 templates/settings.php:28
msgid "Folder name"
msgstr "Denumire director"

#: templates/settings.php:10
msgid "External storage"
msgstr "Stocare externă"

#: templates/settings.php:11
msgid "Configuration"
msgstr "Configurație"

#: templates/settings.php:12
msgid "Options"
msgstr "Opțiuni"

#: templates/settings.php:13
msgid "Applicable"
msgstr "Aplicabil"

#: templates/settings.php:33
msgid "Add storage"
msgstr "Adauga stocare"

#: templates/settings.php:90
msgid "None set"
msgstr "Niciunul"

#: templates/settings.php:91
msgid "All Users"
msgstr "Toți utilizatorii"

#: templates/settings.php:92
msgid "Groups"
msgstr "Grupuri"

#: templates/settings.php:100
msgid "Users"
msgstr "Utilizatori"

#: templates/settings.php:113 templates/settings.php:114
#: templates/settings.php:149 templates/settings.php:150
msgid "Delete"
msgstr "Șterge"

#: templates/settings.php:129
msgid "Enable User External Storage"
msgstr "Permite stocare externă pentru utilizatori"

#: templates/settings.php:130
msgid "Allow users to mount their own external storage"
msgstr "Permite utilizatorilor să monteze stocare externă proprie"

#: templates/settings.php:141
msgid "SSL root certificates"
msgstr "Certificate SSL root"

#: templates/settings.php:159
msgid "Import Root Certificate"
msgstr "Importă certificat root"<|MERGE_RESOLUTION|>--- conflicted
+++ resolved
@@ -3,22 +3,12 @@
 # This file is distributed under the same license as the PACKAGE package.
 # 
 # Translators:
-<<<<<<< HEAD
-# Dumitru Ursu <>, 2013.
-#   <g.ciprian@osn.ro>, 2012.
-=======
->>>>>>> 4ab36142
 msgid ""
 msgstr ""
 "Project-Id-Version: ownCloud\n"
 "Report-Msgid-Bugs-To: http://bugs.owncloud.org/\n"
-<<<<<<< HEAD
-"POT-Creation-Date: 2013-04-17 02:20+0200\n"
-"PO-Revision-Date: 2013-04-17 00:22+0000\n"
-=======
 "POT-Creation-Date: 2013-04-27 02:16+0200\n"
 "PO-Revision-Date: 2013-04-26 08:29+0000\n"
->>>>>>> 4ab36142
 "Last-Translator: I Robot <owncloud-bot@tmit.eu>\n"
 "Language-Team: Romanian (http://www.transifex.com/projects/p/owncloud/language/ro/)\n"
 "MIME-Version: 1.0\n"
@@ -47,21 +37,19 @@
 msgid "Error configuring Google Drive storage"
 msgstr "Eroare la configurarea mediului de stocare Google Drive"
 
-#: lib/config.php:424
+#: lib/config.php:431
 msgid ""
 "<b>Warning:</b> \"smbclient\" is not installed. Mounting of CIFS/SMB shares "
 "is not possible. Please ask your system administrator to install it."
 msgstr "<b>Atenție:</b> \"smbclient\" nu este instalat. Montarea mediilor CIFS/SMB partajate nu este posibilă. Solicită administratorului sistemului tău să îl instaleaze."
 
-#: lib/config.php:427
+#: lib/config.php:434
 msgid ""
 "<b>Warning:</b> The FTP support in PHP is not enabled or installed. Mounting"
 " of FTP shares is not possible. Please ask your system administrator to "
 "install it."
 msgstr "<b>Atenție:</b> suportul pentru FTP în PHP nu este activat sau instalat. Montarea mediilor FPT partajate nu este posibilă. Solicită administratorului sistemului tău să îl instaleze."
 
-<<<<<<< HEAD
-=======
 #: lib/config.php:437
 msgid ""
 "<b>Warning:</b> The Curl support in PHP is not enabled or installed. "
@@ -69,7 +57,6 @@
 "your system administrator to install it."
 msgstr "<b>Atentie:</b> Suportul Curl nu este pornit / instalat in configuratia PHP! Montarea ownCloud / WebDAV / GoogleDrive nu este posibila! Intrebati administratorul sistemului despre aceasta problema!"
 
->>>>>>> 4ab36142
 #: templates/settings.php:3
 msgid "External Storage"
 msgstr "Stocare externă"
