# Nextcloud Server ☁
[![Scrutinizer Code Quality](https://scrutinizer-ci.com/g/nextcloud/server/badges/quality-score.png?b=master)](https://scrutinizer-ci.com/g/nextcloud/server/?branch=master)
[![codecov](https://codecov.io/gh/nextcloud/server/branch/master/graph/badge.svg)](https://codecov.io/gh/nextcloud/server)
[![CII Best Practices](https://bestpractices.coreinfrastructure.org/projects/209/badge)](https://bestpractices.coreinfrastructure.org/projects/209)

**A safe home for all your data.**

![](https://raw.githubusercontent.com/nextcloud/screenshots/master/files/Files%20Sharing.png)

## Why is this so awesome? 🤩

* 📁 **Access your Data** You can store your files, contacts, calendars and more on a server of your choosing.
* 🔄 **Sync your Data** You keep your files, contacts, calendars and more synchronized amongst your devices.
* 🙌 **Share your Data** …by giving others access to the stuff you want them to see or to collaborate with.
* 🚀 **Expandable with hundreds of Apps** ...like [Calendar](https://github.com/nextcloud/calendar), [Contacts](https://github.com/nextcloud/contacts), [Mail](https://github.com/nextcloud/mail), [Video Chat](https://github.com/nextcloud/spreed) and all those you can discover in our [App Store](https://apps.nextcloud.com)
* 🔒 **Security** with our encryption mechanisms, [HackerOne bounty program](https://hackerone.com/nextcloud) and two-factor authentication.

You want to learn more about how you can use Nextcloud to access, share and protect your files, calendars, contacts, communication & more at home and at your organization? [**Learn about all our Features**](https://nextcloud.com/athome/).

## Get your Nextcloud 🚚

- ☑️ [**Simply sign up**](https://nextcloud.com/signup/) at one of our providers either through our website or through the apps directly.
- 🖥 [**Install** a server by yourself](https://nextcloud.com/install/#instructions-server) on your own hardware or by using one of our ready to use **appliances**
- 📦 Buy one of the [awesome **devices** coming with a preinstalled Nextcloud](https://nextcloud.com/devices/)
- 🏢 Find a [service **provider**](https://nextcloud.com/providers/) who hosts Nextcloud for you or your company

Enterprise? Public Sector or Education user? You may want to have a look into [**Nextcloud Enterprise**](https://nextcloud.com/enterprise/) provided by Nextcloud GmbH.

## Get in touch 💬

* [📋 Forum](https://help.nextcloud.com)
* [👥 Facebook](https://www.facebook.com/nextclouders)
* [🐣 Twitter](https://twitter.com/Nextclouders)
* [🐘 Mastodon](https://mastodon.xyz/@nextcloud)

You can also [get support for Nextcloud](https://nextcloud.com/support)!


## Join the team 👪

There are many ways to contribute, of which development is only one! Find out [how to get involved](https://nextcloud.com/contribute/), including as translator, designer, tester, helping others and much more! 😍


### Development setup 👩‍💻

<<<<<<< HEAD
1. 🚀 [Set up your local development environment](./DEVENV.md)
=======
1. 🚀 [Set up your local development environment](https://docs.nextcloud.com/server/latest/developer_manual/getting_started/devenv.html)
>>>>>>> 61a31dcd
2. 🐛 [Pick a good first issue](https://github.com/nextcloud/server/labels/good%20first%20issue)
3. 👩‍🔧 Create a branch and make your changes. Remember to sign off your commits using `git commit -sm "Your commit message"`
4. ⬆ Create a [pull request](https://opensource.guide/how-to-contribute/#opening-a-pull-request) and `@mention` the people from the issue to review
5. 👍 Fix things that come up during review
6. 🎉 Wait for it to get merged!

Third-party components are handled as git submodules which have to be initialized first. So aside from the regular git checkout invoking `git submodule update --init` or a similar command is needed, for details see Git documentation.

Several apps that are included by default in regular releases such as [First run wizard](https://github.com/nextcloud/firstrunwizard) or [Activity](https://github.com/nextcloud/activity) are missing in `master` and have to be installed manually by cloning them into the `apps` subfolder.

Otherwise, git checkouts can be handled the same as release archives, by using the `stable*` branches. Note they should never be used on production systems.

### Working with front-end code 🏗

#### Building

We are moving more and more towards using Vue.js in the frontend, starting with Settings. For building the code on changes, use these terminal commands in the root folder:

``` bash
# install dependencies
make dev-setup

# build for development
make build-js

# build for development and watch edits
make watch-js

# build for production with minification
make build-js-production
```

#### Commiting changes

**When making changes, also commit the compiled files!**

We still use Handlebars templates some places in Files and Settings. We will replace these step-by-step with Vue.js, but in the meantime you need to compile them separately.

If you don’t have Handlebars installed yet, you can do it with this terminal command:
```
sudo npm install -g handlebars
```

Then inside the root folder of your local Nextcloud development installation, run this command in the terminal every time you changed a `.handlebars` file to compile it:
```
./build/compile-handlebars-templates.sh
```

Before checking in JS changes, make sure to also build for production:
```
make build-js-production
```
Then add the compiled files for committing.

To save some time, to only rebuild for a specific app, use the following and replace the module with the app name:
```
MODULE=user_status make build-js-production
```

Please note that if you used `make build-js` or `make watch-js` before, you'll notice that a lot of files were marked as changed, so might need to clear the workspace first.

### Working with back-end code 🏗

When changing back-end PHP code, in general no additional steps are needed before checking in.

However, if new files were created, you will need to run the following command to update the autoloader files:
```bash
build/autoloaderchecker.sh
```

After that, please also include the autoloader file changes in your commits.

### Tools we use 🛠

- [👀 BrowserStack](https://browserstack.com) for cross-browser testing
- [🌊 WAVE](https://wave.webaim.org/extension/) for accessibility testing
- [🚨 Lighthouse](https://developers.google.com/web/tools/lighthouse/) for testing of performance, accessibility and more


## Contribution guidelines 📜

All contributions to this repository from June, 16 2016 on are considered to be
licensed under the AGPLv3 or any later version.

Nextcloud doesn't require a CLA (Contributor License Agreement).
The copyright belongs to all the individual contributors. Therefore we recommend
that every contributor adds following line to the header of a file, if they
changed it substantially:

```
@copyright Copyright (c) <year>, <your name> (<your email address>)
```

Please read the [Code of Conduct](https://nextcloud.com/community/code-of-conduct/). This document offers some guidance to ensure Nextcloud participants can cooperate effectively in a positive and inspiring atmosphere, and to explain how together we can strengthen and support each other.

Please review the [guidelines for contributing](.github/CONTRIBUTING.md) to this repository.

More information how to contribute: [https://nextcloud.com/contribute/](https://nextcloud.com/contribute/)<|MERGE_RESOLUTION|>--- conflicted
+++ resolved
@@ -43,11 +43,7 @@
 
 ### Development setup 👩‍💻
 
-<<<<<<< HEAD
 1. 🚀 [Set up your local development environment](./DEVENV.md)
-=======
-1. 🚀 [Set up your local development environment](https://docs.nextcloud.com/server/latest/developer_manual/getting_started/devenv.html)
->>>>>>> 61a31dcd
 2. 🐛 [Pick a good first issue](https://github.com/nextcloud/server/labels/good%20first%20issue)
 3. 👩‍🔧 Create a branch and make your changes. Remember to sign off your commits using `git commit -sm "Your commit message"`
 4. ⬆ Create a [pull request](https://opensource.guide/how-to-contribute/#opening-a-pull-request) and `@mention` the people from the issue to review
