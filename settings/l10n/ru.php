<?php $TRANSLATIONS = array(
"Unable to load list from App Store" => "Загрузка из App Store запрещена",
<<<<<<< HEAD
"Authentication error" => "Ошибка авторизации",
"Group already exists" => "Группа уже существует",
"Unable to add group" => "Невозможно добавить группу",
=======
"Group already exists" => "Группа уже существует",
"Unable to add group" => "Невозможно добавить группу",
"Could not enable app. " => "Не удалось включить приложение.",
>>>>>>> d1c0f2a7
"Email saved" => "Email сохранен",
"Invalid email" => "Неправильный Email",
"OpenID Changed" => "OpenID изменён",
"Invalid request" => "Неверный запрос",
"Unable to delete group" => "Невозможно удалить группу",
<<<<<<< HEAD
=======
"Authentication error" => "Ошибка авторизации",
>>>>>>> d1c0f2a7
"Unable to delete user" => "Невозможно удалить пользователя",
"Language changed" => "Язык изменён",
"Unable to add user to group %s" => "Невозможно добавить пользователя в группу %s",
"Unable to remove user from group %s" => "Невозможно удалить пользователя из группы %s",
"Disable" => "Выключить",
"Enable" => "Включить",
"Saving..." => "Сохранение...",
"__language_name__" => "Русский ",
<<<<<<< HEAD
"Security Warning" => "Предупреждение безопасности",
"Your data directory and your files are probably accessible from the internet. The .htaccess file that ownCloud provides is not working. We strongly suggest that you configure your webserver in a way that the data directory is no longer accessible or you move the data directory outside the webserver document root." => "Похоже, что каталог data и ваши файлы в нем доступны из интернета. Предоставляемый ownCloud файл htaccess не работает. Настоятельно рекомендуем настроить сервер таким образом, чтобы закрыть доступ к каталогу data или вынести каталог data за пределы корневого каталога веб-сервера.",
"Cron" => "Задание",
"Enable Share API" => "Включить API публикации",
"Allow apps to use the Share API" => "Разрешить API публикации для приложений",
"Allow links" => "Разрешить ссылки",
"Allow users to share items to the public with links" => "Разрешить пользователям публикацию при помощи ссылок",
"Allow resharing" => "Включить повторную публикацию",
"Allow users to share items shared with them again" => "Разрешить пользователям публиковать доступные им элементы других пользователей",
"Allow users to share with anyone" => "Разрешить публиковать для любых пользователей",
"Allow users to only share with users in their groups" => "Ограничить публикацию группами пользователя",
"Log" => "Журнал",
"More" => "Ещё",
"Developed by the <a href=\"http://ownCloud.org/contact\" target=\"_blank\">ownCloud community</a>, the <a href=\"https://github.com/owncloud\" target=\"_blank\">source code</a> is licensed under the <a href=\"http://www.gnu.org/licenses/agpl-3.0.html\" target=\"_blank\"><abbr title=\"Affero General Public License\">AGPL</abbr></a>." => "Разрабатывается <a href=\"http://ownCloud.org/contact\" target=\"_blank\">сообществом ownCloud</a>, <a href=\"https://github.com/owncloud\" target=\"_blank\">исходный код</a> доступен под лицензией <a href=\"http://www.gnu.org/licenses/agpl-3.0.html\" target=\"_blank\"><abbr title=\"Affero General Public License\">AGPL</abbr></a>.",
=======
>>>>>>> d1c0f2a7
"Add your App" => "Добавить приложение",
"More Apps" => "Больше приложений",
"Select an App" => "Выберите приложение",
"See application page at apps.owncloud.com" => "Смотрите дополнения на apps.owncloud.com",
"<span class=\"licence\"></span>-licensed by <span class=\"author\"></span>" => "<span class=\"licence\"></span> лицензия. Автор <span class=\"author\"></span>",
"Documentation" => "Документация",
"Managing Big Files" => "Управление большими файлами",
"Ask a question" => "Задать вопрос",
"Problems connecting to help database." => "Проблема соединения с базой данных помощи.",
"Go there manually." => "Войти самостоятельно.",
"Answer" => "Ответ",
<<<<<<< HEAD
"Desktop and Mobile Syncing Clients" => "Клиенты синхронизации для рабочих станций и мобильных устройств",
"Download" => "Загрузка",
=======
"You have used <strong>%s</strong> of the available <strong>%s</strong>" => "Вы использовали <strong>%s</strong> из доступных <strong>%s</strong>",
"Desktop and Mobile Syncing Clients" => "Клиенты синхронизации для рабочих станций и мобильных устройств",
"Download" => "Загрузка",
"Your password was changed" => "Ваш пароль изменён",
>>>>>>> d1c0f2a7
"Unable to change your password" => "Невозможно сменить пароль",
"Current password" => "Текущий пароль",
"New password" => "Новый пароль",
"show" => "показать",
"Change password" => "Сменить пароль",
"Email" => "e-mail",
"Your email address" => "Ваш адрес электронной почты",
"Fill in an email address to enable password recovery" => "Введите адрес электронной почты, чтобы появилась возможность восстановления пароля",
"Language" => "Язык",
"Help translate" => "Помочь с переводом",
"use this address to connect to your ownCloud in your file manager" => "используйте данный адрес для подключения к ownCloud в вашем файловом менеджере",
"Developed by the <a href=\"http://ownCloud.org/contact\" target=\"_blank\">ownCloud community</a>, the <a href=\"https://github.com/owncloud\" target=\"_blank\">source code</a> is licensed under the <a href=\"http://www.gnu.org/licenses/agpl-3.0.html\" target=\"_blank\"><abbr title=\"Affero General Public License\">AGPL</abbr></a>." => "Разрабатывается <a href=\"http://ownCloud.org/contact\" target=\"_blank\">сообществом ownCloud</a>, <a href=\"https://github.com/owncloud\" target=\"_blank\">исходный код</a> доступен под лицензией <a href=\"http://www.gnu.org/licenses/agpl-3.0.html\" target=\"_blank\"><abbr title=\"Affero General Public License\">AGPL</abbr></a>.",
"Name" => "Имя",
"Password" => "Пароль",
"Groups" => "Группы",
"Create" => "Создать",
"Default Quota" => "Квота по умолчанию",
"Other" => "Другое",
"Group Admin" => "Группа Администраторы",
"Quota" => "Квота",
"Delete" => "Удалить"
);<|MERGE_RESOLUTION|>--- conflicted
+++ resolved
@@ -1,23 +1,14 @@
 <?php $TRANSLATIONS = array(
 "Unable to load list from App Store" => "Загрузка из App Store запрещена",
-<<<<<<< HEAD
-"Authentication error" => "Ошибка авторизации",
-"Group already exists" => "Группа уже существует",
-"Unable to add group" => "Невозможно добавить группу",
-=======
 "Group already exists" => "Группа уже существует",
 "Unable to add group" => "Невозможно добавить группу",
 "Could not enable app. " => "Не удалось включить приложение.",
->>>>>>> d1c0f2a7
 "Email saved" => "Email сохранен",
 "Invalid email" => "Неправильный Email",
 "OpenID Changed" => "OpenID изменён",
 "Invalid request" => "Неверный запрос",
 "Unable to delete group" => "Невозможно удалить группу",
-<<<<<<< HEAD
-=======
 "Authentication error" => "Ошибка авторизации",
->>>>>>> d1c0f2a7
 "Unable to delete user" => "Невозможно удалить пользователя",
 "Language changed" => "Язык изменён",
 "Unable to add user to group %s" => "Невозможно добавить пользователя в группу %s",
@@ -26,23 +17,6 @@
 "Enable" => "Включить",
 "Saving..." => "Сохранение...",
 "__language_name__" => "Русский ",
-<<<<<<< HEAD
-"Security Warning" => "Предупреждение безопасности",
-"Your data directory and your files are probably accessible from the internet. The .htaccess file that ownCloud provides is not working. We strongly suggest that you configure your webserver in a way that the data directory is no longer accessible or you move the data directory outside the webserver document root." => "Похоже, что каталог data и ваши файлы в нем доступны из интернета. Предоставляемый ownCloud файл htaccess не работает. Настоятельно рекомендуем настроить сервер таким образом, чтобы закрыть доступ к каталогу data или вынести каталог data за пределы корневого каталога веб-сервера.",
-"Cron" => "Задание",
-"Enable Share API" => "Включить API публикации",
-"Allow apps to use the Share API" => "Разрешить API публикации для приложений",
-"Allow links" => "Разрешить ссылки",
-"Allow users to share items to the public with links" => "Разрешить пользователям публикацию при помощи ссылок",
-"Allow resharing" => "Включить повторную публикацию",
-"Allow users to share items shared with them again" => "Разрешить пользователям публиковать доступные им элементы других пользователей",
-"Allow users to share with anyone" => "Разрешить публиковать для любых пользователей",
-"Allow users to only share with users in their groups" => "Ограничить публикацию группами пользователя",
-"Log" => "Журнал",
-"More" => "Ещё",
-"Developed by the <a href=\"http://ownCloud.org/contact\" target=\"_blank\">ownCloud community</a>, the <a href=\"https://github.com/owncloud\" target=\"_blank\">source code</a> is licensed under the <a href=\"http://www.gnu.org/licenses/agpl-3.0.html\" target=\"_blank\"><abbr title=\"Affero General Public License\">AGPL</abbr></a>." => "Разрабатывается <a href=\"http://ownCloud.org/contact\" target=\"_blank\">сообществом ownCloud</a>, <a href=\"https://github.com/owncloud\" target=\"_blank\">исходный код</a> доступен под лицензией <a href=\"http://www.gnu.org/licenses/agpl-3.0.html\" target=\"_blank\"><abbr title=\"Affero General Public License\">AGPL</abbr></a>.",
-=======
->>>>>>> d1c0f2a7
 "Add your App" => "Добавить приложение",
 "More Apps" => "Больше приложений",
 "Select an App" => "Выберите приложение",
@@ -54,15 +28,10 @@
 "Problems connecting to help database." => "Проблема соединения с базой данных помощи.",
 "Go there manually." => "Войти самостоятельно.",
 "Answer" => "Ответ",
-<<<<<<< HEAD
-"Desktop and Mobile Syncing Clients" => "Клиенты синхронизации для рабочих станций и мобильных устройств",
-"Download" => "Загрузка",
-=======
 "You have used <strong>%s</strong> of the available <strong>%s</strong>" => "Вы использовали <strong>%s</strong> из доступных <strong>%s</strong>",
 "Desktop and Mobile Syncing Clients" => "Клиенты синхронизации для рабочих станций и мобильных устройств",
 "Download" => "Загрузка",
 "Your password was changed" => "Ваш пароль изменён",
->>>>>>> d1c0f2a7
 "Unable to change your password" => "Невозможно сменить пароль",
 "Current password" => "Текущий пароль",
 "New password" => "Новый пароль",
